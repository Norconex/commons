--- conflicted
+++ resolved
@@ -167,10 +167,6 @@
      * Create a new <code>URLNormalizer</code> instance.
      * @param url the url to normalize
      */
-<<<<<<< HEAD
-    @SuppressWarnings("unused")
-=======
->>>>>>> 6d3d688c
     public URLNormalizer(String url) {
         super();
         // make sure URL is valid
