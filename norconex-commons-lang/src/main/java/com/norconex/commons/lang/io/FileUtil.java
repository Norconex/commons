/* Copyright 2010-2013 Norconex Inc.
 * 
 * This file is part of Norconex Commons Lang.
 * 
 * Norconex Commons Lang is free software: you can redistribute it and/or modify
 * it under the terms of the GNU General Public License as published by
 * the Free Software Foundation, either version 3 of the License, or
 * (at your option) any later version.
 * 
 * Norconex Commons Lang is distributed in the hope that it will be useful, 
 * but WITHOUT ANY WARRANTY; without even the implied warranty of 
 * MERCHANTABILITY or FITNESS FOR A PARTICULAR PURPOSE.  See the
 * GNU General Public License for more details.
 * 
 * You should have received a copy of the GNU General Public License
 * along with Norconex Commons Lang. If not, see <http://www.gnu.org/licenses/>.
 */
package com.norconex.commons.lang.io;

import java.io.BufferedReader;
import java.io.File;
import java.io.FileFilter;
import java.io.FileInputStream;
import java.io.IOException;
import java.io.InputStreamReader;
import java.util.Date;
import java.util.LinkedList;

import org.apache.commons.io.Charsets;
import org.apache.commons.io.FileUtils;
import org.apache.commons.io.filefilter.DirectoryFileFilter;
import org.apache.commons.lang3.ArrayUtils;
<<<<<<< HEAD
import org.apache.commons.lang3.StringUtils;
import org.apache.commons.lang3.SystemUtils;
=======
import org.apache.commons.lang3.CharUtils;
import org.apache.commons.lang3.StringUtils;
import org.apache.commons.lang3.SystemUtils;
import org.apache.commons.lang3.math.NumberUtils;
>>>>>>> 6d3d688c
import org.apache.commons.lang3.time.DateFormatUtils;

import com.norconex.commons.lang.Sleeper;

/**
 * Utility methods when dealing with files and directories.
 * @author Pascal Essiembre
 */
public final class FileUtil {

    private static final int MAX_FILE_OPERATION_ATTEMPTS = 10;
    
    private FileUtil() {
        super();
    }

    /**
<<<<<<< HEAD
=======
     * Converts any String to a valid file-system file name representation. The 
     * valid file name is constructed so it can be written to virtually any 
     * operating system.
     * Use {@link #fromSafeFileName(String)} to get back the original name.
     * @param unsafeFileName the file name to make safe.
     * @return valid file name
     */
    public static String toSafeFileName(String unsafeFileName) {
        if (unsafeFileName == null) {
            return null;
        }
        StringBuilder b = new StringBuilder();
        for (int i = 0; i < unsafeFileName.length(); i++){
            char ch = unsafeFileName.charAt(i);
            if (CharUtils.isAsciiAlphanumeric(ch) || ch == '-' || ch == '.') {
                b.append(ch);
            } else {
                b.append('_');
                b.append((int) ch);
                b.append('_');
            }
        }
        return b.toString();
    }
    /**
     * Converts a "safe" file name originally created with 
     * {@link #toSafeFileName(String)} into its original string.
     * @param safeFileName the file name to convert to its origianl form
     * @return original string
     */
    public static String fromSafeFileName(String safeFileName) {
        if (safeFileName == null) {
            return null;
        }
        StringBuilder b = new StringBuilder();
        for (int i = 0; i < safeFileName.length(); i++){
            char ch = safeFileName.charAt(i);
            if (ch == '_') {
                String intVal = StringUtils.substring(safeFileName, i + 1, 
                        StringUtils.indexOf(safeFileName, '_', i + 1));
                b.append((char) NumberUtils.toInt(intVal));
                i += intVal.length() + 1;
            } else {
                b.append(ch);
            }
        }
        return b.toString();
    }
    
    
    /**
>>>>>>> 6d3d688c
     * Moves a file to a directory.   Like {@link #moveFile(File, File)}:
     * <ul>
     *   <li>If the target directory does not exists, it creates it first.</li>
     *   <li>If the target file already exists, it deletes it first.</li>
     *   <li>If target file deletion does not work, it will try 10 times,
     *       waiting 1 second between each try to give a chance to whatever
     *       OS lock on the file to go.</li>
     *   <li>It throws a IOException if the move failed (as opposed to fail
     *       silently).</li>
     * </ul>
     * @param sourceFile source file to move
     * @param targetDir target destination
     * @throws IOException cannot move file.
     */
    public static void moveFileToDir(File sourceFile, File targetDir)
    		throws IOException {
    	if (sourceFile == null || !sourceFile.isFile()) {
    		throw new IOException("Source file is not valid: " + sourceFile);
    	}
    	if (targetDir == null || 
    			targetDir.exists() && !targetDir.isDirectory()) {
    		throw new IOException("Target directory is not valid:" + targetDir);
    	}
    	if (!targetDir.exists()) {
    		targetDir.mkdirs();
    	}
    	
    	String fileName = sourceFile.getName();
    	File targetFile = new File(targetDir.getAbsolutePath()
    			+ SystemUtils.PATH_SEPARATOR + fileName);
    	moveFile(sourceFile, targetFile);
    }

    /**
     * Moves a file to a new file location.   This method is different from the
     * {@link File#renameTo(File)} method in such that:
     * <ul>
     *   <li>If the target file already exists, it deletes it first.</li>
     *   <li>If target file deletion does not work, it will try 10 times,
     *       waiting 1 second between each try to give a chance to whatever
     *       OS lock on the file to go.</li>
     *   <li>It throws a IOException if the move failed (as opposed to fail
     *       silently).</li>
     * </ul>
     * @param sourceFile source file to move
     * @param targetFile target destination
     * @throws IOException cannot move file.
     */
    public static void moveFile(File sourceFile, File targetFile)
    		throws IOException {
        
    	if (!isFile(sourceFile)) {
    		throw new IOException(
    		        "Source file is not a file or is not valid: " + sourceFile);
    	}
    	if (targetFile == null || targetFile.exists() && !targetFile.isFile()) {
    		throw new IOException(
    		        "Target file is not a file or is not valid: " + targetFile);
    	}
        int failure = 0;
        Exception ex = null;
        while (failure < MAX_FILE_OPERATION_ATTEMPTS) {
            if (targetFile.exists() && !targetFile.delete()
            		|| !sourceFile.renameTo(targetFile)) {
        		failure++;
        		Sleeper.sleepSeconds(1);
        		continue;
            }
            break;
        }
        if (failure >= MAX_FILE_OPERATION_ATTEMPTS) {
        	throw new IOException(
        			"Could not move \"" + sourceFile + "\" to \"" 
        					+ targetFile + "\".", ex);
        }
    }
    
    /**
     * Deletes a file or a directory recursively. This method does:
     * <ul>
     *   <li>If file or directory deletion does not work, it will try 10 times,
     *       waiting 1 second between each try to give a chance to whatever
     *       OS lock on the file to go.</li>
     *   <li>It throws a IOException if the delete failed (as opposed to fail
     *       silently).</li>
     *   <li>If file is <code>null</code> or does not exist, nothing happens.
     * </ul>
     * @param file file or directory to delete
     * @throws IOException cannot delete file.
     */
    public static void deleteFile(File file) throws IOException {
        if (file == null || !file.exists()) {
            return;
        }
        boolean success = false;
        int failure = 0;
        Exception ex = null;
        while (!success && failure < MAX_FILE_OPERATION_ATTEMPTS) {
            if (file.exists() && !FileUtils.deleteQuietly(file)) {
                failure++;
                Sleeper.sleepSeconds(1);
                continue;
            }
            success = true;
        }
        if (!success) {
            throw new IOException(
                    "Could not delete \"" + file + "\".", ex);
        }
    }
    
    /**
     * Deletes all directories that are empty from a given parent directory.
     * @param parentDir the directory where to start looking for empty 
     *        directories
     * @return the number of deleted directories
     */
    public static int deleteEmptyDirs(File parentDir) {
        int count = 0;
        String[] files = parentDir.list(DirectoryFileFilter.INSTANCE);
        if (files == null) {
            return count;
        }
        for (String fileStr : files) {
            File file = new File(parentDir.getAbsolutePath() + "/" + fileStr);
<<<<<<< HEAD
            if (file.list().length == 0) {
=======
            if (ArrayUtils.isEmpty(file.list())) {
>>>>>>> 6d3d688c
                FileUtils.deleteQuietly(file);
                count++;
            } else {
                count += deleteEmptyDirs(file);
<<<<<<< HEAD
                if (file.list().length == 0) {
=======
                if (ArrayUtils.isEmpty(file.list())) {
>>>>>>> 6d3d688c
                    FileUtils.deleteQuietly(file);
                }
            }
        }
        return count;
    }

    /**
     * Create all parent directories for a file if they do not exists.  
     * If they exist already, this method does nothing.  This method assumes
     * the last segment is a file or will be a file.
     * @param file the file to create parent directories for
     * @return The newly created parent directory
     * @throws IOException if somethign went wrong creating the parent 
     * directories
     */
    public static File createDirsForFile(File file) throws IOException {
        File parent = file.getParentFile();
        if (parent != null) {
            FileUtils.forceMkdir(parent);
            return parent;
        }
        return new File("/");
    }
    
    /**
     * Visits all files and directories under a directory.
     * @param dir the directory
     * @param visitor the visitor
     */
    public static void visitAllDirsAndFiles(File dir, IFileVisitor visitor) {
        visitAllDirsAndFiles(dir, visitor, null);
    }
    /**
     * Visits all files and directories under a directory.
     * @param dir the directory
     * @param visitor the visitor
     * @param filter an optional filter to restrict the files being visited 
     */
    public static void visitAllDirsAndFiles(
            File dir, IFileVisitor visitor, FileFilter filter) {
        visitor.visit(dir);
        if (!dir.exists()) {
            return;
        } else if (dir.isDirectory()) {
            File[] children = dir.listFiles(filter);
            for (int i=0; i<children.length; i++) {
                visitAllDirsAndFiles(children[i], visitor, filter);
            }
        }
    }

    /**
     * Visits only directories under a directory.
     * @param dir the directory
     * @param visitor the visitor
     */
    public static void visitAllDirs(File dir, IFileVisitor visitor) {
        if (!dir.exists()) {
            return;
        } else if (dir.isDirectory()) {
            visitor.visit(dir);
            String[] children = dir.list();
            for (int i=0; i<children.length; i++) {
                visitAllDirs(new File(dir, children[i]), visitor);
            }
        }
    }

    /**
     * Visits all files (and only files) under a directory, including 
     * sub-directories.
     * @param dir the directory
     * @param visitor the visitor
     */
    public static void visitAllFiles(File dir, IFileVisitor visitor) {
        if (!dir.exists()) {
            return;
        } else if (dir.isDirectory()) {
            String[] children = dir.list();
            for (int i=0; i<children.length; i++) {
                visitAllFiles(new File(dir, children[i]), visitor);
            }
        } else {
            visitor.visit(dir);
        }
    }
    /**
     * Visits all files (and only files) under a directory, including 
     * sub-directories.
     * @param dir the directory
     * @param visitor the visitor
     * @param filter an optional filter to restrict the files being visited 
     */
    public static void visitAllFiles(
    		File dir, IFileVisitor visitor, FileFilter filter) {
        if (!dir.exists()) {
            return;
        } else if (dir.isDirectory()) {
            File[] children = dir.listFiles(filter);
            for (int i=0; i<children.length; i++) {
                visitAllFiles(children[i], visitor, filter);
            }
        } else {
            visitor.visit(dir);
        }
    }

    /**
     * Returns the specified number of lines starting from the beginning
     * of a text file.
     * @param file the file to read lines from
     * @param numberOfLinesToRead the number of lines to read
     * @return array of file lines
     * @throws IOException
     */
    public static String[] head(File file, int numberOfLinesToRead)
            throws IOException {
        return head(file, Charsets.ISO_8859_1.toString(), numberOfLinesToRead);
    }

    /**
     * Returns the specified number of lines starting from the beginning
     * of a text file, using the given encoding.
     * @param file the file to read lines from
     * @param encoding the file encoding
     * @param numberOfLinesToRead the number of lines to read
     * @return array of file lines
     * @throws IOException
     */
    public static String[] head(File file, String encoding,
            int numberOfLinesToRead) throws IOException {
        return head(file, encoding, numberOfLinesToRead, true);
    }
    /**
     * Returns the specified number of lines starting from the beginning
     * of a text file, using the given encoding.
     * @param file the file to read lines from
     * @param encoding the file encoding
     * @param numberOfLinesToRead the number of lines to read
     * @param stripBlankLines whether to return blank lines or not
     * @return array of file lines
     * @throws IOException
     */
    public static String[] head(File file, String encoding,
            int numberOfLinesToRead, boolean stripBlankLines)
            throws IOException {
        return head(file, encoding, numberOfLinesToRead, stripBlankLines, null);
    }    
    /**
     * Returns the specified number of lines starting from the beginning
     * of a text file, using the given encoding.
     * @param file the file to read lines from
     * @param encoding the file encoding
     * @param numberOfLinesToRead the number of lines to read
     * @param stripBlankLines whether to return blank lines or not
     * @param filter InputStream filter
     * @return array of file lines
     * @throws IOException
     */
    public static String[] head(File file, String encoding,
            final int numberOfLinesToRead, boolean stripBlankLines,
            IInputStreamFilter filter)
            throws IOException {
        assertFile(file);
        assertNumOfLinesToRead(numberOfLinesToRead);
        LinkedList<String> lines = new LinkedList<String>();
        BufferedReader reader = new BufferedReader(
                new InputStreamReader(new FileInputStream(file), encoding));

        int remainingLinesToRead = numberOfLinesToRead;
        String line = StringUtils.EMPTY;
        while(line != null && remainingLinesToRead-- > 0){
             line = reader.readLine();
             if (!stripBlankLines || StringUtils.isNotBlank(line)) {
                 if (filter != null && filter.accept(line)) {
                     lines.addFirst(line);
                 } else {
                     remainingLinesToRead++;
                 }
             } else {
                 remainingLinesToRead++;
             }
        }
        reader.close();
        return lines.toArray(ArrayUtils.EMPTY_STRING_ARRAY);
    }

    /**
     * Returns the specified number of lines starting from the end
     * of a text file.
     * @param file the file to read lines from
     * @param numberOfLinesToRead the number of lines to read
     * @return array of file lines
     * @throws IOException
     */
    public static String[] tail(File file, int numberOfLinesToRead)
            throws IOException {
        return tail(file, Charsets.ISO_8859_1.toString(), numberOfLinesToRead);
    }

    /**
     * Returns the specified number of lines starting from the end
     * of a text file.
     * @param file the file to read lines from
     * @param encoding the file encoding
     * @param numberOfLinesToRead the number of lines to read
     * @return array of file lines
     * @throws IOException
     */
    public static String[] tail(File file, String encoding,
            int numberOfLinesToRead) throws IOException {
        return tail(file, encoding, numberOfLinesToRead, true);
    }

    /**
     * Returns the specified number of lines starting from the end
     * of a text file.
     * @param file the file to read lines from
     * @param encoding the file encoding
     * @param numberOfLinesToRead the number of lines to read
     * @param stripBlankLines whether to return blank lines or not
     * @return array of file lines
     * @throws IOException
     */
    public static String[] tail(File file, String encoding,
            int numberOfLinesToRead, boolean stripBlankLines)
            throws IOException {
        return tail(file, encoding, numberOfLinesToRead, stripBlankLines, null);
    }
    
    /**
     * Returns the specified number of lines starting from the end
     * of a text file.
     * @param file the file to read lines from
     * @param encoding the file encoding
     * @param numberOfLinesToRead the number of lines to read
     * @param stripBlankLines whether to return blank lines or not
     * @param filter InputStream filter
     * @return array of file lines
     * @throws IOException
     */
    public static String[] tail(File file, String encoding,
            final int numberOfLinesToRead, boolean stripBlankLines,
            IInputStreamFilter filter)
            throws IOException {
        assertFile(file);
        assertNumOfLinesToRead(numberOfLinesToRead);
        LinkedList<String> lines = new LinkedList<String>();
        BufferedReader reader = new BufferedReader(new InputStreamReader(
                new ReverseFileInputStream(file), encoding));
        int remainingLinesToRead = numberOfLinesToRead;
        String line = StringUtils.EMPTY;
        while(line != null && remainingLinesToRead-- > 0){
             line = StringUtils.defaultString(reader.readLine());
             char[] chars = line.toCharArray();
             for (int j = 0, k = chars.length - 1; j < k; j++, k--) {
                 char temp = chars[j];
                 chars[j] = chars[k];
                 chars[k] = temp;
             }
             String newLine = new String(chars);
             if (!stripBlankLines || StringUtils.isNotBlank(line)) {
                 if (filter != null && filter.accept(newLine)) {
                     lines.addFirst(newLine);
                 } else {
                     remainingLinesToRead++;
                 }
             } else {
                 remainingLinesToRead++;
             }
        }
        reader.close();
        return lines.toArray(ArrayUtils.EMPTY_STRING_ARRAY);
    }


    /**
     * Creates (if not already existing) a series of directories reflecting
     * the current date, up to the day unit, under a given parent directory.  
     * For example, a date of 2000-12-31 will create the following directory 
     * structure:
     * <code>
     *    /&lt;parentDir&gt;/2000/12/31/
     * </code>
     * @param parentDir the parent directory where to create date directories
     * @return the directory representing the full path created
     * @throws IOException if the parent directory is not valid
     */
    public static File createDateDirs(File parentDir) throws IOException {
        return createDateDirs(parentDir, new Date());
    }
    /**
     * Creates (if not already existing) a series of directories reflecting
     * a date, up to the day unit, under a given parent directory.  For example,
     * a date of 2000-12-31 will create the following directory structure:
     * <code>
     *    /&lt;parentDir&gt;/2000/12/31/
     * </code>
     * @param parentDir the parent directory where to create date directories
     * @param date the date to create directories from
     * @return the directory representing the full path created
     * @throws IOException if the parent directory is not valid
     */
    public static File createDateDirs(File parentDir, Date date)
            throws IOException {
        if (parentDir != null && parentDir.exists() 
                && !parentDir.isDirectory()) {
            throw new IOException("Parent directory \"" + parentDir 
                    + "\" already exists and is not a directory.");
        }
        File dateDir = new File(parentDir.getAbsolutePath()
                + "/" + DateFormatUtils.format(date, "yyyy/MM/dd"));

        dateDir.mkdirs();
        return dateDir;
    }

    /**
     * Creates (if not already existing) a series of directories reflecting
     * the current date and time, up to the seconds, under a given parent 
     * directory.   For example, a date of 2000-12-31T13:34:12 will create the 
     * following directory structure:
     * <code>
     *    /&lt;parentDir&gt;/2000/12/31/13/34/12/
     * </code>
     * @param parentDir the parent directory where to create date directories
     * @return the directory representing the full path created
     * @throws IOException if the parent directory is not valid
     */
    public static File createDateTimeDirs(File parentDir) throws IOException {
        return createDateTimeDirs(parentDir, new Date());
    }
    /**
     * Creates (if not already existing) a series of directories reflecting
     * a date and time, up to the seconds, under a given parent directory.  
     * For example,
     * a date of 2000-12-31T13:34:12 will create the following directory 
     * structure:
     * <code>
     *    /&lt;parentDir&gt;/2000/12/31/13/34/12/
     * </code>
     * @param parentDir the parent directory where to create date directories
     * @param dateTime the date to create directories from
     * @return the directory representing the full path created
     * @throws IOException if the parent directory is not valid
     */
    public static File createDateTimeDirs(File parentDir, Date dateTime)
            throws IOException {
        if (parentDir != null && parentDir.exists() 
                && !parentDir.isDirectory()) {
            throw new IOException("Parent directory \"" + parentDir 
                    + "\" already exists and is not a directory.");
        }
        File dateDir = new File(parentDir.getAbsolutePath()
                + "/" + DateFormatUtils.format(
                        dateTime, "yyyy/MM/dd/HH/mm/ss"));
        dateDir.mkdirs();
        return dateDir;
    }
    
    private static void assertNumOfLinesToRead(int num) {
        if (num <= 0) {
            throw new IllegalArgumentException(
                    "Not a valid number to read: " + num);
        }
    }

    private static void assertFile(File file) throws IOException {
        if (file == null || !file.exists()
                || !file.isFile() || !file.canRead()) {
            throw new IOException("Not a valid file: " + file);
        }
    }

    //TODO make public as a null-safe method, along with similar methods?
    private static boolean isFile(File file) {
        return file != null && file.isFile();
    }

}<|MERGE_RESOLUTION|>--- conflicted
+++ resolved
@@ -30,15 +30,10 @@
 import org.apache.commons.io.FileUtils;
 import org.apache.commons.io.filefilter.DirectoryFileFilter;
 import org.apache.commons.lang3.ArrayUtils;
-<<<<<<< HEAD
-import org.apache.commons.lang3.StringUtils;
-import org.apache.commons.lang3.SystemUtils;
-=======
 import org.apache.commons.lang3.CharUtils;
 import org.apache.commons.lang3.StringUtils;
 import org.apache.commons.lang3.SystemUtils;
 import org.apache.commons.lang3.math.NumberUtils;
->>>>>>> 6d3d688c
 import org.apache.commons.lang3.time.DateFormatUtils;
 
 import com.norconex.commons.lang.Sleeper;
@@ -56,8 +51,6 @@
     }
 
     /**
-<<<<<<< HEAD
-=======
      * Converts any String to a valid file-system file name representation. The 
      * valid file name is constructed so it can be written to virtually any 
      * operating system.
@@ -109,7 +102,6 @@
     
     
     /**
->>>>>>> 6d3d688c
      * Moves a file to a directory.   Like {@link #moveFile(File, File)}:
      * <ul>
      *   <li>If the target directory does not exists, it creates it first.</li>
@@ -125,22 +117,22 @@
      * @throws IOException cannot move file.
      */
     public static void moveFileToDir(File sourceFile, File targetDir)
-    		throws IOException {
-    	if (sourceFile == null || !sourceFile.isFile()) {
-    		throw new IOException("Source file is not valid: " + sourceFile);
-    	}
-    	if (targetDir == null || 
-    			targetDir.exists() && !targetDir.isDirectory()) {
-    		throw new IOException("Target directory is not valid:" + targetDir);
-    	}
-    	if (!targetDir.exists()) {
-    		targetDir.mkdirs();
-    	}
-    	
-    	String fileName = sourceFile.getName();
-    	File targetFile = new File(targetDir.getAbsolutePath()
-    			+ SystemUtils.PATH_SEPARATOR + fileName);
-    	moveFile(sourceFile, targetFile);
+            throws IOException {
+        if (sourceFile == null || !sourceFile.isFile()) {
+            throw new IOException("Source file is not valid: " + sourceFile);
+        }
+        if (targetDir == null || 
+                targetDir.exists() && !targetDir.isDirectory()) {
+            throw new IOException("Target directory is not valid:" + targetDir);
+        }
+        if (!targetDir.exists()) {
+            targetDir.mkdirs();
+        }
+        
+        String fileName = sourceFile.getName();
+        File targetFile = new File(targetDir.getAbsolutePath()
+                + SystemUtils.PATH_SEPARATOR + fileName);
+        moveFile(sourceFile, targetFile);
     }
 
     /**
@@ -159,31 +151,31 @@
      * @throws IOException cannot move file.
      */
     public static void moveFile(File sourceFile, File targetFile)
-    		throws IOException {
+            throws IOException {
         
-    	if (!isFile(sourceFile)) {
-    		throw new IOException(
-    		        "Source file is not a file or is not valid: " + sourceFile);
-    	}
-    	if (targetFile == null || targetFile.exists() && !targetFile.isFile()) {
-    		throw new IOException(
-    		        "Target file is not a file or is not valid: " + targetFile);
-    	}
+        if (!isFile(sourceFile)) {
+            throw new IOException(
+                    "Source file is not a file or is not valid: " + sourceFile);
+        }
+        if (targetFile == null || targetFile.exists() && !targetFile.isFile()) {
+            throw new IOException(
+                    "Target file is not a file or is not valid: " + targetFile);
+        }
         int failure = 0;
         Exception ex = null;
         while (failure < MAX_FILE_OPERATION_ATTEMPTS) {
             if (targetFile.exists() && !targetFile.delete()
-            		|| !sourceFile.renameTo(targetFile)) {
-        		failure++;
-        		Sleeper.sleepSeconds(1);
-        		continue;
+                    || !sourceFile.renameTo(targetFile)) {
+                failure++;
+                Sleeper.sleepSeconds(1);
+                continue;
             }
             break;
         }
         if (failure >= MAX_FILE_OPERATION_ATTEMPTS) {
-        	throw new IOException(
-        			"Could not move \"" + sourceFile + "\" to \"" 
-        					+ targetFile + "\".", ex);
+            throw new IOException(
+                    "Could not move \"" + sourceFile + "\" to \"" 
+                            + targetFile + "\".", ex);
         }
     }
     
@@ -235,20 +227,12 @@
         }
         for (String fileStr : files) {
             File file = new File(parentDir.getAbsolutePath() + "/" + fileStr);
-<<<<<<< HEAD
-            if (file.list().length == 0) {
-=======
             if (ArrayUtils.isEmpty(file.list())) {
->>>>>>> 6d3d688c
                 FileUtils.deleteQuietly(file);
                 count++;
             } else {
                 count += deleteEmptyDirs(file);
-<<<<<<< HEAD
-                if (file.list().length == 0) {
-=======
                 if (ArrayUtils.isEmpty(file.list())) {
->>>>>>> 6d3d688c
                     FileUtils.deleteQuietly(file);
                 }
             }
@@ -344,7 +328,7 @@
      * @param filter an optional filter to restrict the files being visited 
      */
     public static void visitAllFiles(
-    		File dir, IFileVisitor visitor, FileFilter filter) {
+            File dir, IFileVisitor visitor, FileFilter filter) {
         if (!dir.exists()) {
             return;
         } else if (dir.isDirectory()) {
